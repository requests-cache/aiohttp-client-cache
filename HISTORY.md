--- conflicted
+++ resolved
@@ -2,11 +2,8 @@
 
 ## (unreleased)
 
-<<<<<<< HEAD
 - Fixed `CachedResponse.read()` to be consistent with `ClientResponse.read()` by allowing to call `read()` multiple times. (#289)
-=======
 - Now a warning is raised when a cache backend is accessed after disconnecting (after exiting the `CachedSession` context manager). (#241)
->>>>>>> b9a4b2a1
 
 ## 0.12.4 (2024-10-30)
 
